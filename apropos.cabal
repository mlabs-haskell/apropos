--- conflicted
+++ resolved
@@ -45,10 +45,7 @@
   build-depends:
     , base              >=4.14
     , containers
-<<<<<<< HEAD
-=======
     , exceptions
->>>>>>> e886e45e
     , free
     , generics-sop
     , hedgehog
@@ -69,12 +66,7 @@
   ghc-options:
     -Wall -Wcompat -Wincomplete-uni-patterns -Wredundant-constraints
     -Wmissing-export-lists -Werror -Wincomplete-record-updates
-<<<<<<< HEAD
-    -Wmissing-deriving-strategies -ddump-splices
-    -fwrite-ide-info
-=======
     -Wmissing-deriving-strategies -ddump-splices -fwrite-ide-info
->>>>>>> e886e45e
 
 library
   import:          lang
@@ -84,10 +76,6 @@
     Apropos.Error
     Apropos.Formula
     Apropos.Gen
-<<<<<<< HEAD
-    Apropos.Gen.Enumerate
-=======
->>>>>>> e886e45e
     Apropos.Gen.Range
     Apropos.Generator
     Apropos.Logic
