module Main (main) where

import Spec.IntCompact
import Spec.IntSimple

import Test.Tasty
import Test.Tasty.Hedgehog (fromGroup)

main :: IO ()
main = defaultMain tests

tests :: TestTree
tests =
  testGroup
    "all tests"
    [ testGroup
        "Description"
        [ testGroup
            "Simple Int types with logic"
            [ fromGroup intSimpleGenTests
            , fromGroup intSimplePureTests
            ]
        , testGroup
            "Compact Int types"
<<<<<<< HEAD
            [ intCompactGenTests
            , intCompactPureTests
=======
            [ fromGroup intCompactGenTests
            , fromGroup intCompactPureTests
>>>>>>> e886e45e
            ]
        ]
    ]<|MERGE_RESOLUTION|>--- conflicted
+++ resolved
@@ -22,13 +22,8 @@
             ]
         , testGroup
             "Compact Int types"
-<<<<<<< HEAD
-            [ intCompactGenTests
-            , intCompactPureTests
-=======
             [ fromGroup intCompactGenTests
             , fromGroup intCompactPureTests
->>>>>>> e886e45e
             ]
         ]
     ]