--- conflicted
+++ resolved
@@ -103,7 +103,6 @@
         { name = "ValidWin"
         , match = Var MoveSequenceValid
         , contract = add MoveSequenceContainsWin
-<<<<<<< HEAD
         , morphism = \moves -> do
             winlocs <- Set.toList <$> element (errLabelWhenNull "1" winTileSets)
             whofirst <- element $ errLabelWhenNull "2" [[moves, winlocs], [winlocs, moves]]
@@ -111,18 +110,6 @@
             if containsWin win && satisfiesExpression locationSequenceIsValid win
               then pure win
               else retry
-=======
-        , morphism = \moves ->
-            genFilter (\w -> containsWin w && satisfiesExpression locationSequenceIsValid w) $ do
-              let wts = filter (not . any (`elem` moves)) winTileSets
-              if null wts || length moves < 2 || length moves > 6
-                then retry
-                else do
-                  winlocs <- Set.toList <$> element winTileSets
-                  whofirst <- element [[moves, winlocs], [winlocs, moves]]
-                  let res = join $ transpose whofirst
-                  pure res
->>>>>>> d7117c6b
         }
     ]
 
