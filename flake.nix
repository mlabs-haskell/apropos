{
  description = "apropos";

  inputs = {
    haskell-nix.url = "github:input-output-hk/haskell.nix";
    nixpkgs.follows = "haskell-nix/nixpkgs-unstable";
    haskell-nix.inputs.nixpkgs.follows = "haskell-nix/nixpkgs-2105";
    flake-compat-ci.url = "github:hercules-ci/flake-compat-ci";
    flake-compat = {
      url = "github:edolstra/flake-compat";
      flake = false;
    };
  };

  outputs = { self, nixpkgs, haskell-nix, flake-compat, flake-compat-ci }:
    let
      supportedSystems =
        [ "x86_64-linux" "x86_64-darwin" "aarch64-linux" "aarch64-darwin" ];

      perSystem = nixpkgs.lib.genAttrs supportedSystems;

      nixpkgsFor = system:
        import nixpkgs {
          inherit system;
          overlays = [ haskell-nix.overlay ];
          inherit (haskell-nix) config;
        };

      projectFor = system:
        let
          deferPluginErrors = true;
          pkgs = nixpkgsFor system;

          fakeSrc = pkgs.runCommand "real-source" { } ''
            cp -rT ${self} $out
            chmod u+w $out/cabal.project
          '';
        in (nixpkgsFor system).haskell-nix.cabalProject' {
          src = fakeSrc.outPath;
          compiler-nix-name = "ghc8107";
          cabalProjectFileName = "cabal.project";
          modules = [{ packages = { }; }];
          shell = {
            withHoogle = true;

            tools.haskell-language-server = { };

            exactDeps = true;

            # We use the ones from Nixpkgs, since they are cached reliably.
            # Eventually we will probably want to build these with haskell.nix.
            nativeBuildInputs =
              [ pkgs.cabal-install pkgs.hlint pkgs.haskellPackages.fourmolu ];

<<<<<<< HEAD
            additional = ps: [
            ];
          };
          sha256map = {
            "https://github.com/Geometer1729/digraph"."d4dfec22f6a6eb646dcfa9591eaca0a9be88d260" = "sha256-ytQkJ18tYs13rt66s4jdbaGa5mLNEIerF8u24PvyPLA=";
=======
            additional = ps: [ ];
>>>>>>> f75606fe
          };
          sha256map = { };
        };
    in {
      ciNix = flake-compat-ci.lib.recurseIntoFlakeWith {
        flake = self;
        systems = [ "x86_64-linux" ];
      };

      project = perSystem projectFor;
      flake = perSystem (system: (projectFor system).flake { });

      # this could be done automatically, but would reduce readability
      packages = perSystem (system: self.flake.${system}.packages);
      checks = perSystem (system: self.flake.${system}.checks);
      check = perSystem (system:
        (nixpkgsFor system).runCommand "combined-test" {
          nativeBuildInputs = builtins.attrValues self.checks.${system};
        } "touch $out");
      apps = perSystem (system: self.flake.${system}.apps);
      devShell = perSystem (system: self.flake.${system}.devShell);
    };
}<|MERGE_RESOLUTION|>--- conflicted
+++ resolved
@@ -52,17 +52,10 @@
             nativeBuildInputs =
               [ pkgs.cabal-install pkgs.hlint pkgs.haskellPackages.fourmolu ];
 
-<<<<<<< HEAD
-            additional = ps: [
-            ];
           };
           sha256map = {
             "https://github.com/Geometer1729/digraph"."d4dfec22f6a6eb646dcfa9591eaca0a9be88d260" = "sha256-ytQkJ18tYs13rt66s4jdbaGa5mLNEIerF8u24PvyPLA=";
-=======
-            additional = ps: [ ];
->>>>>>> f75606fe
           };
-          sha256map = { };
         };
     in {
       ciNix = flake-compat-ci.lib.recurseIntoFlakeWith {
