--- conflicted
+++ resolved
@@ -39,12 +39,7 @@
       properties m === s
 
 runGeneratorTestsWhere ::
-<<<<<<< HEAD
   (HasParameterisedGenerator p m, Enumerable p) =>
-  m :+ p ->
-=======
-  HasParameterisedGenerator p m =>
->>>>>>> f73d860f
   String ->
   Formula p ->
   Group
@@ -88,12 +83,7 @@
       sequence_ (run <$> ms)
 
 enumerateGeneratorTestsWhere ::
-<<<<<<< HEAD
   (HasParameterisedGenerator p m, Enumerable p) =>
-  m :+ p ->
-=======
-  HasParameterisedGenerator p m =>
->>>>>>> f73d860f
   String ->
   Formula p ->
   Group
