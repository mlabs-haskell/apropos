--- conflicted
+++ resolved
@@ -19,13 +19,7 @@
 import Hedgehog (Group (..), Property, TestLimit, property, withTests)
 
 class (HasLogicalModel p m, Show m) => HasParameterisedGenerator p m where
-<<<<<<< HEAD
   parameterisedGenerator :: Set p -> Gen m
-=======
-  parameterisedGenerator :: Set p -> Traversal p m
-  rootRetryLimit :: Int
-  rootRetryLimit = 100
->>>>>>> dd553653
 
 -- TODO caching calls to the solver in genSatisfying would probably be worth it
 runGeneratorTest ::
@@ -33,20 +27,11 @@
   HasParameterisedGenerator p m =>
   Set p ->
   Property
-<<<<<<< HEAD
-runGeneratorTest _ s = property $ test >>= errorHandler
+runGeneratorTest s = property $ test >>= errorHandler
   where
     test = forAll $ do
       (m :: m) <- parameterisedGenerator s
       properties m === s
-=======
-runGeneratorTest s = property $ do
-  (m :: m) <- traversalContainRetry numRetries $ parameterisedGenerator s
-  properties m === s
-  where
-    numRetries :: Int
-    numRetries = rootRetryLimit @p
->>>>>>> dd553653
 
 runGeneratorTestsWhere ::
   HasParameterisedGenerator p m =>
@@ -71,27 +56,19 @@
   forall p m.
   HasParameterisedGenerator p m =>
   Property
-<<<<<<< HEAD
-sampleGenTest _ = property $ test >>= errorHandler
+sampleGenTest = property $ test >>= errorHandler
   where
     test = forAll $ do
       (ps :: Set p) <- genPropSet @p
       (m :: m) <- parameterisedGenerator ps
       properties m === ps
-=======
-sampleGenTest = property $ do
-  (ps :: Set p) <- forAll genPropSet
-  (m :: m) <- forAll $ traversalAsGen $ parameterisedGenerator ps
-  properties m === ps
->>>>>>> dd553653
 
 enumerateGeneratorTest ::
   forall p m.
   HasParameterisedGenerator p m =>
   Set p ->
   Property
-<<<<<<< HEAD
-enumerateGeneratorTest _ s =
+enumerateGeneratorTest s =
   withTests (1 :: TestLimit) $
     property $ test >>= errorHandler
   where
@@ -99,13 +76,6 @@
       let (ms :: [m]) = enumerate $ parameterisedGenerator s
           run m = properties m === s
       sequence_ (run <$> ms)
-=======
-enumerateGeneratorTest s = withTests (1 :: TestLimit) $
-  property $ do
-    let (ms :: [m]) = enumerate $ traversalAsGen $ parameterisedGenerator s
-        run m = properties m === s
-    sequence_ (run <$> ms)
->>>>>>> dd553653
 
 enumerateGeneratorTestsWhere ::
   HasParameterisedGenerator p m =>
