module Apropos.HasPermutationGenerator (
  HasPermutationGenerator (..),
  Morphism (..),
  Abstraction (..),
  abstract,
  gotoSum,
  abstractsProperties,
  (&&&),
  (>>>),
) where

import Apropos.Gen
import Apropos.Gen.BacktrackingTraversal
import Apropos.HasLogicalModel
import Apropos.HasPermutationGenerator.Abstraction
import Apropos.HasPermutationGenerator.Contract
import Apropos.HasPermutationGenerator.Morphism
import Apropos.LogicalModel
import Apropos.Type
<<<<<<< HEAD
import Control.Monad (liftM2)
import Data.DiGraph (DiGraph, ShortestPathCache, diameter_, distance_, fromEdges, shortestPathCache, shortestPath_)
=======
import Control.Monad (join, void)
>>>>>>> d7117c6b
import Data.Function (on)
import Data.Hashable (Hashable)
import Data.List (minimumBy)
import Data.Map (Map)
import Data.Map qualified as Map
import Data.Maybe (isJust, isNothing)
import Data.Set (Set)
import Data.Set qualified as Set
import Data.String (fromString)
import Hedgehog (Group (..), failure, property)
import Text.PrettyPrint (
  Style (lineLength),
  hang,
  renderStyle,
  style,
  ($+$),
 )
import Text.Show.Pretty (ppDoc)

class (Hashable p, HasLogicalModel p m, Show m) => HasPermutationGenerator p m where
  generators :: [Morphism p m]
  traversalRetryLimit :: (m :+ p) -> Int
  traversalRetryLimit _ = 100

  allowRedundentMorphisms :: (p :+ m) -> Bool
  allowRedundentMorphisms = const False

  permutationGeneratorSelfTest :: Bool -> (Morphism p m -> Bool) -> Gen m -> [Group]
  permutationGeneratorSelfTest testForSuperfluousEdges pefilter bgen =
    let pedges = findMorphisms (Apropos :: m :+ p)
        graph = buildGraph pedges
        cache = shortestPathCache graph
        mGen = buildGen bgen
        isco = isStronglyConnected cache
     in if null (Map.keys pedges)
          then
            [ Group
                "No permutation edges defined."
                [
                  ( fromString "no edges defined"
                  , property $ void $ forAll (failWithFootnote "no Morphisms defined" :: Gen String)
                  )
                ]
            ]
          else
            if isco
              then case findDupEdgeNames of
                [] ->
                  testEdge testForSuperfluousEdges pedges mGen
                    <$> filter pefilter generators
                dups ->
                  [ Group "HasPermutationGenerator edge names must be unique." $
                      [ (fromString $ dup <> " not unique", property failure)
                      | dup <- dups
                      ]
                  ]
              else
                [ Group
                    "HasPermutationGenerator Graph Not Strongly Connected"
<<<<<<< HEAD
                    [(fromString "Not strongly connected", abortNotSCC cache)]
                ]
    where
      abortNotSCC graph =
        let (a, b) = findNoPath (Apropos :: m :+ p) graph
         in genProp $
              failWithFootnote $
                renderStyle ourStyle $
                  "Morphisms do not form a strongly connected graph."
                    $+$ hang "No Edge Between here:" 4 (ppDoc a)
                    $+$ hang "            and here:" 4 (ppDoc b)
=======
                    [
                      ( fromString "Not strongly connected"
                      , property $ void $ forAll (abortNotSCC ns graph :: Gen String)
                      )
                    ]
                ]
    where
      abortNotSCC ns graph =
        let (a, b) = findNoPath (Apropos :: m :+ p) ns graph
         in failWithFootnote $
              renderStyle ourStyle $
                "Morphisms do not form a strongly connected graph."
                  $+$ hang "No Edge Between here:" 4 (ppDoc a)
                  $+$ hang "            and here:" 4 (ppDoc b)
>>>>>>> d7117c6b
      findDupEdgeNames =
        [ name g | g <- generators :: [Morphism p m], length (filter (== g) generators) > 1
        ]
      testEdge ::
        Bool ->
<<<<<<< HEAD
        Map (Set p, Set p) [Morphism p m] ->
        (Set p -> Gen m) ->
=======
        Map Int (Set p) ->
        Map (Int, Int) [Morphism p m] ->
        (Set p -> Traversal p m) ->
>>>>>>> d7117c6b
        Morphism p m ->
        Group
      testEdge testRequired pem mGen pe =
        Group (fromString (name pe)) $
          addRequiredTest
            testRequired
            [ (edgeTestName f t, runEdgeTest f)
            | (f, t) <- matchesEdges
            ]
        where
          addRequiredTest False l = l
          addRequiredTest True l = (fromString "Is Required", runRequiredTest) : l
          matchesEdges = [e | (e, v) <- Map.toList pem, pe `elem` v]
          edgeTestName f t = fromString $ name pe <> " : " <> show (Set.toList f) <> " -> " <> show (Set.toList t)
          isRequired =
            let inEdges = [length v | (_, v) <- Map.toList pem, pe `elem` v]
             in elem 1 inEdges
<<<<<<< HEAD
          runRequiredTest = genProp $ do
            if isRequired || allowRedundentMorphisms (Apropos :: p :+ m)
              then pure ()
              else
                failWithFootnote $
                  renderStyle ourStyle $
                    fromString ("Morphism " <> name pe <> " is not required to make graph strongly connected.")
                      $+$ hang "Edge:" 4 (ppDoc $ name pe)
          runEdgeTest f t = genProp $ do
            om <- mGen f
            nm <- morphism pe om
            let expected = t
                observed = properties nm
            if expected == observed
              then pure ()
              else edgeFailsContract pe om nm expected observed
=======
          runRequiredTest = property $
            forAll $ do
              if isRequired || allowRedundentMorphisms (Apropos :: p :+ m)
                then pure ()
                else
                  failWithFootnote $
                    renderStyle ourStyle $
                      fromString ("Morphism " <> name pe <> " is not required to make graph strongly connected.")
                        $+$ hang "Edge:" 4 (ppDoc $ name pe)
          runEdgeTest f = property $ do
            void $ traversalContainRetry (traversalRetryLimit (Apropos :: m :+ p)) $ Traversal (mGen (lut ns f)) (\_ -> pure [wrapMorphismWithContractCheck pe])
>>>>>>> d7117c6b

  buildGen :: Gen m -> Set p -> Traversal p m
  buildGen s tp = do
    let pedges = findMorphisms (Apropos :: m :+ p)
        edges = Map.keys pedges
<<<<<<< HEAD
        graph = fromEdges edges
        cache = shortestPathCache graph
        isco = isStronglyConnected cache
        go targetProperties = do
          m <- g
=======
        distmap = distanceMap edges
        (sn, ns) = numberNodes (Apropos :: m :+ p)
        graph = buildGraph pedges
        isco = isStronglyConnected graph
        go targetProperties m = do
>>>>>>> d7117c6b
          if null pedges
            then failWithFootnote "no Morphisms defined"
            else pure ()
          if isco
            then pure ()
            else
              let (a, b) = findNoPath (Apropos :: m :+ p) cache
               in failWithFootnote $
                    renderStyle ourStyle $
                      "Morphisms do not form a strongly connected graph."
                        $+$ hang "No Edge Between here:" 4 (ppDoc a)
                        $+$ hang "            and here:" 4 (ppDoc b)
<<<<<<< HEAD
          transformModel cache pedges m targetProperties
     in go
=======
          transformModel sn pedges edges distmap m targetProperties
     in Traversal (Source s) (go tp)
>>>>>>> d7117c6b

  findNoPath ::
    m :+ p ->
    ShortestPathCache (Set p) ->
    (Set p, Set p)
  findNoPath _ !cache =
    minimumBy
      (compare `on` uncurry score)
      [ (a, b)
      | a <- scenarios
      , b <- scenarios
      , isNothing (distance_ a b cache)
      ]
    where
      -- The score function is designed to favor sets which are similar and small
      -- The assumption being that smaller morphisms are more general
      score :: Ord a => Set a -> Set a -> (Int, Int)
      score l r = (hamming l r, length $ l `Set.intersection` r)
      hamming :: Ord a => Set a -> Set a -> Int
      hamming l r = length (l `setXor` r)
      setXor :: Ord a => Set a -> Set a -> Set a
      setXor l r = (l `Set.difference` r) `Set.union` (r `Set.difference` l)

  transformModel ::
    ShortestPathCache (Set p) ->
    Map (Set p, Set p) [Morphism p m] ->
    m ->
    Set p ->
<<<<<<< HEAD
    Gen m
  transformModel !cache pedges m to = do
    pathOptions <- findPathOptions (Apropos :: m :+ p) cache (properties m) to
    traversePath pedges pathOptions m

  traversePath ::
    Map (Set p, Set p) [Morphism p m] ->
    [(Set p, Set p)] ->
    m ->
    Gen m
  traversePath _ [] m = pure m
  traversePath edges (h@(_,expected) : r) m = do
    pe <- case Map.lookup h edges of
      Nothing -> failWithFootnote "tried to travel edge with no morphism"
      Just so -> pure so
    tr <- element pe
    let inprops = properties @p m
    -- TODO this probably needs to be cached somehow
    if satisfiesFormula logic expected
      then pure ()
      else
        failWithFootnote $
          renderStyle ourStyle $
            "Morphism contract produces invalid model"
              $+$ hang "Edge:" 4 (ppDoc $ name tr)
              $+$ hang "Input:" 4 (ppDoc inprops)
              $+$ hang "Output:" 4 (ppDoc expected)
    label $ fromString $ name tr
    nm <- morphism tr m
    let observed = properties nm
    if expected == observed
      then pure ()
      else edgeFailsContract tr m nm expected observed
    traversePath edges r nm
=======
    Gen [Morphism p m]
  transformModel nodes pedges edges distmap m to = do
    pathOptions <- findPathOptions (Apropos :: m :+ p) edges distmap nodes (properties m) to
    sequence $ traversePath pedges pathOptions

  traversePath ::
    Map (Int, Int) [Morphism p m] ->
    [(Int, Int)] ->
    [Gen (Morphism p m)]
  traversePath edges es = go <$> es
    where
      go :: (Int, Int) -> Gen (Morphism p m)
      go h = do
        pe <- case Map.lookup h edges of
          Nothing -> failWithFootnote "this should never happen"
          Just so -> pure so
        wrapMorphismWithContractCheck <$> element pe
>>>>>>> d7117c6b

  findPathOptions ::
    m :+ p ->
    ShortestPathCache (Set p) ->
    Set p ->
    Set p ->
    Gen [(Set p, Set p)]
  findPathOptions _ !cache from to = do
    pairPath <$> genRandomPath cache from to

  buildGraph :: Map (Set p, Set p) [Morphism p m] -> DiGraph (Set p)
  buildGraph pedges =
    let edges = Map.keys pedges
     in fromEdges edges

  findMorphisms ::
    m :+ p ->
    Map (Set p, Set p) [Morphism p m]
  findMorphisms _ =
    Map.fromListWith
      (<>)
      [ (e, [m])
      | m <- generators
      , e <- Set.toList $ solveContract (matches (match m) >> contract m)
      ]

pairPath :: [a] -> [(a, a)]
pairPath [] = []
pairPath [_] = []
pairPath (a : b : r) = (a, b) : pairPath (b : r)

isStronglyConnected :: ShortestPathCache a -> Bool
isStronglyConnected !cache = isJust $ diameter_ cache

ourStyle :: Style
ourStyle = style {lineLength = 80}

<<<<<<< HEAD
genRandomPath :: (LogicalModel p, Hashable p) => ShortestPathCache (Set p) -> Set p -> Set p -> Gen [Set p]
genRandomPath !cache from to = do
  mid <- element scenarios
  let p1 = shortestPath_ from mid cache
  let p2 = shortestPath_ mid to cache
   in case liftM2 (<>) p1 p2 of
        Just p -> pure $ from : p
        Nothing -> error "failed to find path despite graph being connected?"

edgeFailsContract ::
  forall m p.
  HasLogicalModel p m =>
  Show m =>
  Morphism p m ->
  m ->
  m ->
  Set p ->
  Set p ->
  Gen ()
edgeFailsContract tr m nm expected observed =
  failWithFootnote $
    renderStyle ourStyle $
      "Morphism fails its contract."
        $+$ hang "Edge:" 4 (ppDoc $ name tr)
        $+$ hang "InputModel:" 4 (ppDoc (ppDoc m))
        $+$ hang "InputProperties" 4 (ppDoc $ Set.toList (properties m :: Set p))
        $+$ hang "OutputModel:" 4 (ppDoc (ppDoc nm))
        $+$ hang "ExpectedProperties:" 4 (ppDoc (Set.toList expected))
        $+$ hang "ObservedProperties:" 4 (ppDoc (Set.toList observed))
=======
genRandomPath :: [(Int, Int)] -> Map Int (Map Int Int) -> Int -> Int -> Gen [Int]
genRandomPath edges m from to
  | from == to = pure []
  | otherwise = go [] from
  where
    go breadcrumbs f =
      let shopasto = lut m f
          shopa = lut shopasto to
          awayfrom = snd <$> filter ((== f) . fst) edges
          diston = (\af -> (af, lut (lut m af) to)) <$> awayfrom
          options = fst <$> filter ((<= shopa) . snd) diston
          options' = filter (`notElem` breadcrumbs) options
          options'' = case options' of
            [] -> options
            _ -> options'
       in case shopa of
            0 -> pure []
            1 -> pure [f, to]
            _ -> do
              p <- element options''
              (f :) <$> go (p : breadcrumbs) p

-- TODO is this a performance bottleneck?
distanceMap :: [(Int, Int)] -> Map Int (Map Int Int)
distanceMap edges =
  let initial = foldr ($) Map.empty (insertEdge <$> edges)
      nodes = Map.keys initial
      algo = distanceMapUpdate <$> nodes
   in go (foldr ($) initial algo) algo
  where
    go m algo =
      if distanceMapComplete m
        then m
        else foldr ($) m algo
    insertEdge :: (Int, Int) -> Map Int (Map Int Int) -> Map Int (Map Int Int)
    insertEdge (f, t) m =
      case Map.lookup f m of
        Nothing -> Map.insert f (Map.fromList [(f, 0), (t, 1)]) m
        Just so -> Map.insert f (Map.insert t 1 so) m
    distanceMapComplete :: Map Int (Map Int Int) -> Bool
    distanceMapComplete m =
      let nodes = Map.keys m
       in not $ any (> length nodes) $ join [snd <$> Map.toList (lut m node) | node <- nodes]
    distanceMapUpdate :: Int -> Map Int (Map Int Int) -> Map Int (Map Int Int)
    distanceMapUpdate node m =
      let nodes = Map.keys m
          know = Map.toList $ lut m node
          unknown = filter (not . (`elem` (fst <$> know))) $ Map.keys m
          news =
            join $
              [ (\(t, d) -> (t, d + dist)) <$> Map.toList (lut m known)
              | (known, dist) <- know <> zip unknown (repeat (length nodes + 1))
              ]
       in foldr updateDistance m news
      where
        updateDistance :: (Int, Int) -> Map Int (Map Int Int) -> Map Int (Map Int Int)
        updateDistance (t, d) ma =
          let curdists = lut ma node
           in case Map.lookup t curdists of
                Nothing -> Map.insert node (Map.insert t d curdists) ma
                Just d' | d < d' -> Map.insert node (Map.insert t d curdists) ma
                _ -> ma
>>>>>>> d7117c6b
<|MERGE_RESOLUTION|>--- conflicted
+++ resolved
@@ -17,12 +17,8 @@
 import Apropos.HasPermutationGenerator.Morphism
 import Apropos.LogicalModel
 import Apropos.Type
-<<<<<<< HEAD
-import Control.Monad (liftM2)
+import Control.Monad (liftM2,void)
 import Data.DiGraph (DiGraph, ShortestPathCache, diameter_, distance_, fromEdges, shortestPathCache, shortestPath_)
-=======
-import Control.Monad (join, void)
->>>>>>> d7117c6b
 import Data.Function (on)
 import Data.Hashable (Hashable)
 import Data.List (minimumBy)
@@ -82,47 +78,23 @@
               else
                 [ Group
                     "HasPermutationGenerator Graph Not Strongly Connected"
-<<<<<<< HEAD
-                    [(fromString "Not strongly connected", abortNotSCC cache)]
+                    [(fromString "Not strongly connected", property $ void $ forAll (abortNotSCC cache :: Gen String))]
                 ]
     where
       abortNotSCC graph =
         let (a, b) = findNoPath (Apropos :: m :+ p) graph
-         in genProp $
-              failWithFootnote $
-                renderStyle ourStyle $
-                  "Morphisms do not form a strongly connected graph."
-                    $+$ hang "No Edge Between here:" 4 (ppDoc a)
-                    $+$ hang "            and here:" 4 (ppDoc b)
-=======
-                    [
-                      ( fromString "Not strongly connected"
-                      , property $ void $ forAll (abortNotSCC ns graph :: Gen String)
-                      )
-                    ]
-                ]
-    where
-      abortNotSCC ns graph =
-        let (a, b) = findNoPath (Apropos :: m :+ p) ns graph
          in failWithFootnote $
               renderStyle ourStyle $
                 "Morphisms do not form a strongly connected graph."
                   $+$ hang "No Edge Between here:" 4 (ppDoc a)
                   $+$ hang "            and here:" 4 (ppDoc b)
->>>>>>> d7117c6b
       findDupEdgeNames =
         [ name g | g <- generators :: [Morphism p m], length (filter (== g) generators) > 1
         ]
       testEdge ::
         Bool ->
-<<<<<<< HEAD
         Map (Set p, Set p) [Morphism p m] ->
-        (Set p -> Gen m) ->
-=======
-        Map Int (Set p) ->
-        Map (Int, Int) [Morphism p m] ->
         (Set p -> Traversal p m) ->
->>>>>>> d7117c6b
         Morphism p m ->
         Group
       testEdge testRequired pem mGen pe =
@@ -140,24 +112,6 @@
           isRequired =
             let inEdges = [length v | (_, v) <- Map.toList pem, pe `elem` v]
              in elem 1 inEdges
-<<<<<<< HEAD
-          runRequiredTest = genProp $ do
-            if isRequired || allowRedundentMorphisms (Apropos :: p :+ m)
-              then pure ()
-              else
-                failWithFootnote $
-                  renderStyle ourStyle $
-                    fromString ("Morphism " <> name pe <> " is not required to make graph strongly connected.")
-                      $+$ hang "Edge:" 4 (ppDoc $ name pe)
-          runEdgeTest f t = genProp $ do
-            om <- mGen f
-            nm <- morphism pe om
-            let expected = t
-                observed = properties nm
-            if expected == observed
-              then pure ()
-              else edgeFailsContract pe om nm expected observed
-=======
           runRequiredTest = property $
             forAll $ do
               if isRequired || allowRedundentMorphisms (Apropos :: p :+ m)
@@ -168,26 +122,17 @@
                       fromString ("Morphism " <> name pe <> " is not required to make graph strongly connected.")
                         $+$ hang "Edge:" 4 (ppDoc $ name pe)
           runEdgeTest f = property $ do
-            void $ traversalContainRetry (traversalRetryLimit (Apropos :: m :+ p)) $ Traversal (mGen (lut ns f)) (\_ -> pure [wrapMorphismWithContractCheck pe])
->>>>>>> d7117c6b
+            void $ traversalContainRetry (traversalRetryLimit (Apropos :: m :+ p)) $ Traversal (mGen f) (\_ -> pure [wrapMorphismWithContractCheck pe])
+
 
   buildGen :: Gen m -> Set p -> Traversal p m
   buildGen s tp = do
     let pedges = findMorphisms (Apropos :: m :+ p)
         edges = Map.keys pedges
-<<<<<<< HEAD
         graph = fromEdges edges
         cache = shortestPathCache graph
         isco = isStronglyConnected cache
-        go targetProperties = do
-          m <- g
-=======
-        distmap = distanceMap edges
-        (sn, ns) = numberNodes (Apropos :: m :+ p)
-        graph = buildGraph pedges
-        isco = isStronglyConnected graph
         go targetProperties m = do
->>>>>>> d7117c6b
           if null pedges
             then failWithFootnote "no Morphisms defined"
             else pure ()
@@ -200,13 +145,8 @@
                       "Morphisms do not form a strongly connected graph."
                         $+$ hang "No Edge Between here:" 4 (ppDoc a)
                         $+$ hang "            and here:" 4 (ppDoc b)
-<<<<<<< HEAD
           transformModel cache pedges m targetProperties
-     in go
-=======
-          transformModel sn pedges edges distmap m targetProperties
      in Traversal (Source s) (go tp)
->>>>>>> d7117c6b
 
   findNoPath ::
     m :+ p ->
@@ -235,60 +175,23 @@
     Map (Set p, Set p) [Morphism p m] ->
     m ->
     Set p ->
-<<<<<<< HEAD
-    Gen m
+    Gen [Morphism p m]
   transformModel !cache pedges m to = do
     pathOptions <- findPathOptions (Apropos :: m :+ p) cache (properties m) to
-    traversePath pedges pathOptions m
+    sequence $ traversePath pedges pathOptions
 
   traversePath ::
     Map (Set p, Set p) [Morphism p m] ->
     [(Set p, Set p)] ->
-    m ->
-    Gen m
-  traversePath _ [] m = pure m
-  traversePath edges (h@(_,expected) : r) m = do
-    pe <- case Map.lookup h edges of
-      Nothing -> failWithFootnote "tried to travel edge with no morphism"
-      Just so -> pure so
-    tr <- element pe
-    let inprops = properties @p m
-    -- TODO this probably needs to be cached somehow
-    if satisfiesFormula logic expected
-      then pure ()
-      else
-        failWithFootnote $
-          renderStyle ourStyle $
-            "Morphism contract produces invalid model"
-              $+$ hang "Edge:" 4 (ppDoc $ name tr)
-              $+$ hang "Input:" 4 (ppDoc inprops)
-              $+$ hang "Output:" 4 (ppDoc expected)
-    label $ fromString $ name tr
-    nm <- morphism tr m
-    let observed = properties nm
-    if expected == observed
-      then pure ()
-      else edgeFailsContract tr m nm expected observed
-    traversePath edges r nm
-=======
-    Gen [Morphism p m]
-  transformModel nodes pedges edges distmap m to = do
-    pathOptions <- findPathOptions (Apropos :: m :+ p) edges distmap nodes (properties m) to
-    sequence $ traversePath pedges pathOptions
-
-  traversePath ::
-    Map (Int, Int) [Morphism p m] ->
-    [(Int, Int)] ->
     [Gen (Morphism p m)]
   traversePath edges es = go <$> es
     where
-      go :: (Int, Int) -> Gen (Morphism p m)
+      go :: (Set p, Set p) -> Gen (Morphism p m)
       go h = do
         pe <- case Map.lookup h edges of
           Nothing -> failWithFootnote "this should never happen"
           Just so -> pure so
         wrapMorphismWithContractCheck <$> element pe
->>>>>>> d7117c6b
 
   findPathOptions ::
     m :+ p ->
@@ -326,7 +229,6 @@
 ourStyle :: Style
 ourStyle = style {lineLength = 80}
 
-<<<<<<< HEAD
 genRandomPath :: (LogicalModel p, Hashable p) => ShortestPathCache (Set p) -> Set p -> Set p -> Gen [Set p]
 genRandomPath !cache from to = do
   mid <- element scenarios
@@ -335,88 +237,3 @@
    in case liftM2 (<>) p1 p2 of
         Just p -> pure $ from : p
         Nothing -> error "failed to find path despite graph being connected?"
-
-edgeFailsContract ::
-  forall m p.
-  HasLogicalModel p m =>
-  Show m =>
-  Morphism p m ->
-  m ->
-  m ->
-  Set p ->
-  Set p ->
-  Gen ()
-edgeFailsContract tr m nm expected observed =
-  failWithFootnote $
-    renderStyle ourStyle $
-      "Morphism fails its contract."
-        $+$ hang "Edge:" 4 (ppDoc $ name tr)
-        $+$ hang "InputModel:" 4 (ppDoc (ppDoc m))
-        $+$ hang "InputProperties" 4 (ppDoc $ Set.toList (properties m :: Set p))
-        $+$ hang "OutputModel:" 4 (ppDoc (ppDoc nm))
-        $+$ hang "ExpectedProperties:" 4 (ppDoc (Set.toList expected))
-        $+$ hang "ObservedProperties:" 4 (ppDoc (Set.toList observed))
-=======
-genRandomPath :: [(Int, Int)] -> Map Int (Map Int Int) -> Int -> Int -> Gen [Int]
-genRandomPath edges m from to
-  | from == to = pure []
-  | otherwise = go [] from
-  where
-    go breadcrumbs f =
-      let shopasto = lut m f
-          shopa = lut shopasto to
-          awayfrom = snd <$> filter ((== f) . fst) edges
-          diston = (\af -> (af, lut (lut m af) to)) <$> awayfrom
-          options = fst <$> filter ((<= shopa) . snd) diston
-          options' = filter (`notElem` breadcrumbs) options
-          options'' = case options' of
-            [] -> options
-            _ -> options'
-       in case shopa of
-            0 -> pure []
-            1 -> pure [f, to]
-            _ -> do
-              p <- element options''
-              (f :) <$> go (p : breadcrumbs) p
-
--- TODO is this a performance bottleneck?
-distanceMap :: [(Int, Int)] -> Map Int (Map Int Int)
-distanceMap edges =
-  let initial = foldr ($) Map.empty (insertEdge <$> edges)
-      nodes = Map.keys initial
-      algo = distanceMapUpdate <$> nodes
-   in go (foldr ($) initial algo) algo
-  where
-    go m algo =
-      if distanceMapComplete m
-        then m
-        else foldr ($) m algo
-    insertEdge :: (Int, Int) -> Map Int (Map Int Int) -> Map Int (Map Int Int)
-    insertEdge (f, t) m =
-      case Map.lookup f m of
-        Nothing -> Map.insert f (Map.fromList [(f, 0), (t, 1)]) m
-        Just so -> Map.insert f (Map.insert t 1 so) m
-    distanceMapComplete :: Map Int (Map Int Int) -> Bool
-    distanceMapComplete m =
-      let nodes = Map.keys m
-       in not $ any (> length nodes) $ join [snd <$> Map.toList (lut m node) | node <- nodes]
-    distanceMapUpdate :: Int -> Map Int (Map Int Int) -> Map Int (Map Int Int)
-    distanceMapUpdate node m =
-      let nodes = Map.keys m
-          know = Map.toList $ lut m node
-          unknown = filter (not . (`elem` (fst <$> know))) $ Map.keys m
-          news =
-            join $
-              [ (\(t, d) -> (t, d + dist)) <$> Map.toList (lut m known)
-              | (known, dist) <- know <> zip unknown (repeat (length nodes + 1))
-              ]
-       in foldr updateDistance m news
-      where
-        updateDistance :: (Int, Int) -> Map Int (Map Int Int) -> Map Int (Map Int Int)
-        updateDistance (t, d) ma =
-          let curdists = lut ma node
-           in case Map.lookup t curdists of
-                Nothing -> Map.insert node (Map.insert t d curdists) ma
-                Just d' | d < d' -> Map.insert node (Map.insert t d curdists) ma
-                _ -> ma
->>>>>>> d7117c6b
