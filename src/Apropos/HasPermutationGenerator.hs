module Apropos.HasPermutationGenerator (
  HasPermutationGenerator (..),
  Morphism (..),
  Abstraction (..),
  abstract,
  gotoSum,
  abstractsProperties,
  (&&&),
  (>>>),
) where

import Apropos.Gen
import Apropos.Gen.BacktrackingTraversal
import Apropos.HasLogicalModel
import Apropos.HasPermutationGenerator.Abstraction
import Apropos.HasPermutationGenerator.Contract
import Apropos.HasPermutationGenerator.Morphism
import Apropos.LogicalModel
import Apropos.Type
import Control.Monad (liftM2, void)
import Data.DiGraph (DiGraph, ShortestPathCache, diameter_, distance_, fromEdges, insertVertex, shortestPathCache, shortestPath_)
import Data.Function (on)
import Data.Hashable (Hashable)
import Data.List (minimumBy)
import Data.Map (Map)
import Data.Map qualified as Map
import Data.Maybe (isJust, isNothing)
import Data.Set (Set)
import Data.Set qualified as Set
import Data.String (fromString)
import Hedgehog (Group (..), failure, property)
import Text.PrettyPrint (
  Style (lineLength),
  hang,
  renderStyle,
  style,
  ($+$),
 )
import Text.Show.Pretty (ppDoc)

class (Hashable p, HasLogicalModel p m, Show m) => HasPermutationGenerator p m where
  generators :: [Morphism p m]
  traversalRetryLimit :: (m :+ p) -> Int
  traversalRetryLimit _ = 100

  allowRedundentMorphisms :: (p :+ m) -> Bool
  allowRedundentMorphisms = const False

  permutationGeneratorSelfTest :: (Enumerable p) => Bool -> (Morphism p m -> Bool) -> Gen m -> [Group]
  permutationGeneratorSelfTest testForSuperfluousEdges pefilter bgen =
    let pedges = findMorphisms (Apropos :: m :+ p)
        graph = buildGraph pedges
        cache = shortestPathCache graph
        mGen = buildGen bgen
        isco = isStronglyConnected cache
     in if null (Map.keys pedges)
          then
            [ Group
                "No permutation edges defined."
                [
                  ( fromString "no edges defined"
                  , property $ void $ forAll (failWithFootnote "no Morphisms defined" :: Gen String)
                  )
                ]
            ]
          else
            if isco
              then case findDupEdgeNames of
                [] ->
                  testEdge testForSuperfluousEdges pedges mGen
                    <$> filter pefilter generators
                dups ->
                  [ Group "HasPermutationGenerator edge names must be unique." $
                      [ (fromString $ dup <> " not unique", property failure)
                      | dup <- dups
                      ]
                  ]
              else
                [ Group
                    "HasPermutationGenerator Graph Not Strongly Connected"
                    [(fromString "Not strongly connected", property $ void $ forAll (abortNotSCC cache :: Gen String))]
                ]
    where
      abortNotSCC graph =
        let (a, b) = findNoPath (Apropos :: m :+ p) graph
         in failWithFootnote $
              renderStyle ourStyle $
                "Morphisms do not form a strongly connected graph."
                  $+$ hang "No Edge Between here:" 4 (ppDoc a)
                  $+$ hang "            and here:" 4 (ppDoc b)
      findDupEdgeNames =
        [ name g | g <- generators :: [Morphism p m], length (filter (== g) generators) > 1
        ]
      testEdge ::
        Bool ->
        Map (Set p, Set p) [Morphism p m] ->
        (Set p -> Traversal p m) ->
        Morphism p m ->
        Group
      testEdge testRequired pem mGen pe =
        Group (fromString (name pe)) $
          addRequiredTest
            testRequired
            [ (edgeTestName f t, runEdgeTest f)
            | (f, t) <- matchesEdges
            ]
        where
          addRequiredTest False l = l
          addRequiredTest True l = (fromString "Is Required", runRequiredTest) : l
          matchesEdges = [e | (e, v) <- Map.toList pem, pe `elem` v]
          edgeTestName f t = fromString $ name pe <> " : " <> show (Set.toList f) <> " -> " <> show (Set.toList t)
          isRequired =
            let inEdges = [length v | (_, v) <- Map.toList pem, pe `elem` v]
             in elem 1 inEdges
          runRequiredTest = property $
            forAll $ do
              if isRequired || allowRedundentMorphisms (Apropos :: p :+ m)
                then pure ()
                else
                  failWithFootnote $
                    renderStyle ourStyle $
                      fromString ("Morphism " <> name pe <> " is not required to make graph strongly connected.")
                        $+$ hang "Edge:" 4 (ppDoc $ name pe)
          runEdgeTest f = property $ do
            void $ traversalContainRetry (traversalRetryLimit (Apropos :: m :+ p)) $ Traversal (mGen f) (\_ -> pure [wrapMorphismWithContractCheck pe])

  buildGen :: (Enumerable p) => Gen m -> Set p -> Traversal p m
  buildGen s tp = do
    let pedges = findMorphisms (Apropos :: m :+ p)
        edges = Map.keys pedges
        graph = fromEdges edges
        cache = shortestPathCache graph
        isco = isStronglyConnected cache
        go targetProperties m = do
          if null pedges
            then failWithFootnote "no Morphisms defined"
            else pure ()
          if isco
            then pure ()
            else
              let (a, b) = findNoPath (Apropos :: m :+ p) cache
               in failWithFootnote $
                    renderStyle ourStyle $
                      "Morphisms do not form a strongly connected graph."
                        $+$ hang "No Edge Between here:" 4 (ppDoc a)
                        $+$ hang "            and here:" 4 (ppDoc b)
          transformModel cache pedges m targetProperties
     in Traversal (Source s) (go tp)

  findNoPath ::
    m :+ p ->
    ShortestPathCache (Set p) ->
    (Set p, Set p)
  findNoPath _ !cache =
    minimumBy
      (compare `on` uncurry score)
      [ (a, b)
      | a <- scenarios
      , b <- scenarios
      , isNothing (distance_ a b cache)
      ]
    where
      -- The score function is designed to favor sets which are similar and small
      -- The assumption being that smaller morphisms are more general
      score :: Ord a => Set a -> Set a -> (Int, Int)
      score l r = (hamming l r, length $ l `Set.intersection` r)
      hamming :: Ord a => Set a -> Set a -> Int
      hamming l r = length (l `setXor` r)
      setXor :: Ord a => Set a -> Set a -> Set a
      setXor l r = (l `Set.difference` r) `Set.union` (r `Set.difference` l)

  transformModel ::
<<<<<<< HEAD
    (Enumerable p) =>
    Map (Set p) Int ->
    Map (Int, Int) [Morphism p m] ->
    [(Int, Int)] ->
    Map Int (Map Int Int) ->
=======
    ShortestPathCache (Set p) ->
    Map (Set p, Set p) [Morphism p m] ->
>>>>>>> c2c2a525
    m ->
    Set p ->
    Gen [Morphism p m]
  transformModel !cache pedges m to = do
    pathOptions <- findPathOptions (Apropos :: m :+ p) cache (properties m) to
    sequence $ traversePath pedges pathOptions

  traversePath ::
<<<<<<< HEAD
    (Enumerable p) =>
    Map (Int, Int) [Morphism p m] ->
    [(Int, Int)] ->
=======
    Map (Set p, Set p) [Morphism p m] ->
    [(Set p, Set p)] ->
>>>>>>> c2c2a525
    [Gen (Morphism p m)]
  traversePath edges es = go <$> es
    where
      go :: (Set p, Set p) -> Gen (Morphism p m)
      go h = do
        pe <- case Map.lookup h edges of
          Nothing -> failWithFootnote "this should never happen"
          Just so -> pure so
        wrapMorphismWithContractCheck <$> element pe

  findPathOptions ::
    m :+ p ->
    ShortestPathCache (Set p) ->
    Set p ->
    Set p ->
    Gen [(Set p, Set p)]
  findPathOptions _ !cache from to = do
    pairPath <$> genRandomPath cache from to

  buildGraph :: Map (Set p, Set p) [Morphism p m] -> DiGraph (Set p)
  buildGraph pedges =
    let edges = Map.keys pedges
<<<<<<< HEAD
        ub = max (maximum (fst <$> edges)) (maximum (snd <$> edges))
     in buildG (0, ub) edges

  mapsBetween :: (Enumerable p) => Map Int (Set p) -> Int -> Int -> Morphism p m -> Bool
  mapsBetween m a b pedge =
    case runContract (contract pedge) (name pedge) (lut m a) of
      Left e -> error e
      Right Nothing -> False
      Right (Just so) -> satisfiesFormula (match pedge) (lut m a) && so == lut m b
=======
     in foldr insertVertex (fromEdges edges) scenarios
>>>>>>> c2c2a525

  findMorphisms ::
    (Enumerable p) =>
    m :+ p ->
<<<<<<< HEAD
    Map (Int, Int) [Morphism p m]
  findMorphisms apropos =
    let nodemap = snd $ numberNodes apropos
        nodes = Map.keys nodemap
     in Map.fromList
          [ ((a, b), options)
          | a <- nodes
          , b <- nodes
          , let options = filter (mapsBetween nodemap a b) generators
          , not (null options)
          ]
  numberNodes ::
    (Enumerable p) =>
    m :+ p ->
    (Map (Set p) Int, Map Int (Set p))
  numberNodes _ =
    let scenarios = enumerateScenariosWhere (logic :: Formula p)
        scennums = Map.fromList $ zip scenarios [0 ..]
        numsscen = Map.fromList $ zip [0 ..] scenarios
     in (scennums, numsscen)
=======
    Map (Set p, Set p) [Morphism p m]
  findMorphisms _ =
    Map.fromListWith
      (<>)
      [ (e, [m])
      | m <- generators
      , e <- Set.toList $ solveContract (matches (match m) >> contract m)
      ]
>>>>>>> c2c2a525

pairPath :: [a] -> [(a, a)]
pairPath [] = []
pairPath [_] = []
pairPath (a : b : r) = (a, b) : pairPath (b : r)

isStronglyConnected :: ShortestPathCache a -> Bool
isStronglyConnected !cache = isJust $ diameter_ cache

ourStyle :: Style
ourStyle = style {lineLength = 80}

genRandomPath :: (LogicalModel p, Hashable p) => ShortestPathCache (Set p) -> Set p -> Set p -> Gen [Set p]
genRandomPath !cache from to = do
  mid <- element scenarios
  let p1 = shortestPath_ from mid cache
  let p2 = shortestPath_ mid to cache
   in case liftM2 (<>) p1 p2 of
        Just p -> pure $ from : p
        Nothing -> error "failed to find path despite graph being connected?"<|MERGE_RESOLUTION|>--- conflicted
+++ resolved
@@ -170,16 +170,9 @@
       setXor l r = (l `Set.difference` r) `Set.union` (r `Set.difference` l)
 
   transformModel ::
-<<<<<<< HEAD
     (Enumerable p) =>
-    Map (Set p) Int ->
-    Map (Int, Int) [Morphism p m] ->
-    [(Int, Int)] ->
-    Map Int (Map Int Int) ->
-=======
     ShortestPathCache (Set p) ->
     Map (Set p, Set p) [Morphism p m] ->
->>>>>>> c2c2a525
     m ->
     Set p ->
     Gen [Morphism p m]
@@ -188,14 +181,9 @@
     sequence $ traversePath pedges pathOptions
 
   traversePath ::
-<<<<<<< HEAD
     (Enumerable p) =>
-    Map (Int, Int) [Morphism p m] ->
-    [(Int, Int)] ->
-=======
     Map (Set p, Set p) [Morphism p m] ->
     [(Set p, Set p)] ->
->>>>>>> c2c2a525
     [Gen (Morphism p m)]
   traversePath edges es = go <$> es
     where
@@ -218,45 +206,11 @@
   buildGraph :: Map (Set p, Set p) [Morphism p m] -> DiGraph (Set p)
   buildGraph pedges =
     let edges = Map.keys pedges
-<<<<<<< HEAD
-        ub = max (maximum (fst <$> edges)) (maximum (snd <$> edges))
-     in buildG (0, ub) edges
-
-  mapsBetween :: (Enumerable p) => Map Int (Set p) -> Int -> Int -> Morphism p m -> Bool
-  mapsBetween m a b pedge =
-    case runContract (contract pedge) (name pedge) (lut m a) of
-      Left e -> error e
-      Right Nothing -> False
-      Right (Just so) -> satisfiesFormula (match pedge) (lut m a) && so == lut m b
-=======
      in foldr insertVertex (fromEdges edges) scenarios
->>>>>>> c2c2a525
 
   findMorphisms ::
     (Enumerable p) =>
     m :+ p ->
-<<<<<<< HEAD
-    Map (Int, Int) [Morphism p m]
-  findMorphisms apropos =
-    let nodemap = snd $ numberNodes apropos
-        nodes = Map.keys nodemap
-     in Map.fromList
-          [ ((a, b), options)
-          | a <- nodes
-          , b <- nodes
-          , let options = filter (mapsBetween nodemap a b) generators
-          , not (null options)
-          ]
-  numberNodes ::
-    (Enumerable p) =>
-    m :+ p ->
-    (Map (Set p) Int, Map Int (Set p))
-  numberNodes _ =
-    let scenarios = enumerateScenariosWhere (logic :: Formula p)
-        scennums = Map.fromList $ zip scenarios [0 ..]
-        numsscen = Map.fromList $ zip [0 ..] scenarios
-     in (scennums, numsscen)
-=======
     Map (Set p, Set p) [Morphism p m]
   findMorphisms _ =
     Map.fromListWith
@@ -265,7 +219,6 @@
       | m <- generators
       , e <- Set.toList $ solveContract (matches (match m) >> contract m)
       ]
->>>>>>> c2c2a525
 
 pairPath :: [a] -> [(a, a)]
 pairPath [] = []
