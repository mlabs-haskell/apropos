module Apropos.HasPermutationGenerator (
  HasPermutationGenerator (..),
  Morphism (..),
  Abstraction (..),
  abstract,
  gotoSum,
  abstractsProperties,
  (&&&),
  (>>>),
) where

import Apropos.Gen
import Apropos.HasLogicalModel
import Apropos.HasPermutationGenerator.Abstraction
import Apropos.HasPermutationGenerator.Contract
import Apropos.HasPermutationGenerator.Morphism
import Apropos.LogicalModel
import Apropos.Type
import Control.Monad (join, void)
import Data.Function (on)
import Data.Graph (Graph, buildG, path, scc)
import Data.List (minimumBy)
import Data.Map (Map)
import Data.Map qualified as Map
import Data.Set (Set)
import Data.Set qualified as Set
import Data.String (fromString)
import Hedgehog (Group (..), failure, property)
import Text.PrettyPrint (
  Style (lineLength),
  hang,
  renderStyle,
  style,
  ($+$),
 )
import Text.Show.Pretty (ppDoc)

class (HasLogicalModel p m, Show m) => HasPermutationGenerator p m where
  generators :: [Morphism p m]
  morphRetryLimit :: (m :+ p) -> Int
  morphRetryLimit _ = 100

  allowRedundentMorphisms :: (p :+ m) -> Bool
  allowRedundentMorphisms = const False

  permutationGeneratorSelfTest :: Bool -> (Morphism p m -> Bool) -> Gen m -> [Group]
  permutationGeneratorSelfTest testForSuperfluousEdges pefilter bgen =
    let pedges = findMorphisms (Apropos :: m :+ p)
        (_, ns) = numberNodes (Apropos :: m :+ p)
        mGen = buildGen bgen
        graph = buildGraph pedges
        isco = isStronglyConnected graph
     in if null (Map.keys pedges)
          then
            [ Group
                "No permutation edges defined."
                [
                  ( fromString "no edges defined"
                  , property $ void $ forAll (failWithFootnote "no Morphisms defined" :: Gen String)
                  )
                ]
            ]
          else
            if isco
              then case findDupEdgeNames of
                [] ->
                  testEdge testForSuperfluousEdges ns pedges mGen
                    <$> filter pefilter generators
                dups ->
                  [ Group "HasPermutationGenerator edge names must be unique." $
                      [ (fromString $ dup <> " not unique", property failure)
                      | dup <- dups
                      ]
                  ]
              else
                [ Group
                    "HasPermutationGenerator Graph Not Strongly Connected"
                    [
                      ( fromString "Not strongly connected"
                      , property $ void $ forAll (abortNotSCC ns graph :: Gen String)
                      )
                    ]
                ]
    where
      abortNotSCC ns graph =
        let (a, b) = findNoPath (Apropos :: m :+ p) ns graph
         in failWithFootnote $
              renderStyle ourStyle $
                "Morphisms do not form a strongly connected graph."
                  $+$ hang "No Edge Between here:" 4 (ppDoc a)
                  $+$ hang "            and here:" 4 (ppDoc b)
      findDupEdgeNames =
        [ name g | g <- generators :: [Morphism p m], length (filter (== g) generators) > 1
        ]
      testEdge ::
        Bool ->
        Map Int (Set p) ->
        Map (Int, Int) [Morphism p m] ->
        (Set p -> Morph m) ->
        Morphism p m ->
        Group
      testEdge testRequired ns pem mGen pe =
        Group (fromString (name pe)) $
          addRequiredTest
            testRequired
            [ (edgeTestName f t, runEdgeTest f t)
            | (f, t) <- matchesEdges
            ]
        where
          addRequiredTest False l = l
          addRequiredTest True l = (fromString "Is Required", runRequiredTest) : l
          matchesEdges = [e | (e, v) <- Map.toList pem, pe `elem` v]
          edgeTestName f t = fromString $ name pe <> " : " <> show (Set.toList (lut ns f)) <> " -> " <> show (Set.toList (lut ns t))
          isRequired =
            let inEdges = [length v | (_, v) <- Map.toList pem, pe `elem` v]
             in elem 1 inEdges
<<<<<<< HEAD
          runRequiredTest = property $
            forAll $ do
              if isRequired
                then pure ()
                else
                  failWithFootnote $
                    renderStyle ourStyle $
                      fromString ("Morphism " <> name pe <> " is not required to make graph strongly connected.")
                        $+$ hang "Edge:" 4 (ppDoc $ name pe)
          runEdgeTest f t = property $ do
            let cont om = do
                  nm <- morphism pe om
                  let expected = lut ns t
                      observed = properties nm
                  if expected == observed
                    then pure nm
                    else edgeFailsContract pe om nm expected observed
            void $ morphContainRetry (morphRetryLimit (Apropos :: m :+ p)) $ Morph (mGen (lut ns f)) (\_ -> pure [cont])
=======
          runRequiredTest = genProp $ do
            if isRequired || allowRedundentMorphisms (Apropos :: p :+ m)
              then pure ()
              else
                failWithFootnote $
                  renderStyle ourStyle $
                    fromString ("Morphism " <> name pe <> " is not required to make graph strongly connected.")
                      $+$ hang "Edge:" 4 (ppDoc $ name pe)
          runEdgeTest f t = genProp $ do
            om <- mGen (lut ns f)
            nm <- morphism pe om
            let expected = lut ns t
                observed = properties nm
            if expected == observed
              then pure ()
              else edgeFailsContract pe om nm expected observed
>>>>>>> 828f622c

  buildGen :: Gen m -> Set p -> Morph m
  buildGen s tp = do
    let pedges = findMorphisms (Apropos :: m :+ p)
        edges = Map.keys pedges
        distmap = distanceMap edges
        (sn, ns) = numberNodes (Apropos :: m :+ p)
        graph = buildGraph pedges
        isco = isStronglyConnected graph
        go targetProperties m = do
          if null pedges
            then failWithFootnote "no Morphisms defined"
            else pure ()
          if isco
            then pure ()
            else
              let (a, b) = findNoPath (Apropos :: m :+ p) ns graph
               in failWithFootnote $
                    renderStyle ourStyle $
                      "Morphisms do not form a strongly connected graph."
                        $+$ hang "No Edge Between here:" 4 (ppDoc a)
                        $+$ hang "            and here:" 4 (ppDoc b)
          transformModel sn pedges edges distmap m targetProperties
     in Morph (Source s) (go tp)

  findNoPath ::
    m :+ p ->
    Map Int (Set p) ->
    Graph ->
    (Set p, Set p)
  findNoPath _ m g =
    minimumBy
      (compare `on` uncurry score)
      [ (lut m a, lut m b)
      | a <- Map.keys m
      , b <- Map.keys m
      , not (path g a b)
      ]
    where
      -- The score function is designed to favor sets which are similar and small
      -- The assumption being that smaller morphims are more general
      score :: Ord a => Set a -> Set a -> (Int, Int)
      score l r = (hamming l r, length $ l `Set.intersection` r)
      hamming :: Ord a => Set a -> Set a -> Int
      hamming l r = length (l `setXor` r)
      setXor :: Ord a => Set a -> Set a -> Set a
      setXor l r = (l `Set.difference` r) `Set.union` (r `Set.difference` l)

  transformModel ::
    Map (Set p) Int ->
    Map (Int, Int) [Morphism p m] ->
    [(Int, Int)] ->
    Map Int (Map Int Int) ->
    m ->
    Set p ->
    Gen [m -> Gen m]
  transformModel nodes pedges edges distmap m to = do
    pathOptions <- findPathOptions (Apropos :: m :+ p) edges distmap nodes (properties m) to
    pure $ traversePath pedges pathOptions

  traversePath ::
    Map (Int, Int) [Morphism p m] ->
    [(Int, Int)] ->
    [m -> Gen m]
  traversePath edges es = go <$> es
    where
      go :: (Int, Int) -> m -> Gen m
      go h m = do
        pe <- case Map.lookup h edges of
          Nothing -> failWithFootnote "this should never happen"
          Just so -> pure so
        tr <- element pe
        let inprops = properties m
            mexpected = runContract (contract tr) (name tr) inprops
        case mexpected of
          Left e -> failWithFootnote e
          Right Nothing ->
            failWithFootnote $
              renderStyle ourStyle $
                "Morphism doesn't work. This is a model error"
                  $+$ "This should never happen at this point in the program."
          Right (Just expected) -> do
            if satisfiesFormula logic expected
              then pure ()
              else
                failWithFootnote $
                  renderStyle ourStyle $
                    "Morphism contract produces invalid model"
                      $+$ hang "Edge:" 4 (ppDoc $ name tr)
                      $+$ hang "Input:" 4 (ppDoc inprops)
                      $+$ hang "Output:" 4 (ppDoc expected)
            label $ fromString $ name tr
            nm <- morphism tr m
            let observed = properties nm
            if expected == observed
              then pure nm
              else edgeFailsContract tr m nm expected observed

  findPathOptions ::
    m :+ p ->
    [(Int, Int)] ->
    Map Int (Map Int Int) ->
    Map (Set p) Int ->
    Set p ->
    Set p ->
    Gen [(Int, Int)]
  findPathOptions _ edges distmap ns from to = do
    fn <- case Map.lookup from ns of
      Nothing ->
        failWithFootnote $
          renderStyle ourStyle $
            "Model logic inconsistency found."
              $+$ hang "A model was found that satisfies these properties:" 4 (ppDoc from)
      Just so -> pure so
    tn <- case Map.lookup to ns of
      Nothing -> failWithFootnote "to node not found"
      Just so -> pure so
    rpath <- genRandomPath edges distmap fn tn
    pure $ pairPath rpath

  buildGraph :: Map (Int, Int) [Morphism p m] -> Graph
  buildGraph pedges =
    let edges = Map.keys pedges
        ub = max (maximum (fst <$> edges)) (maximum (snd <$> edges))
     in buildG (0, ub) edges

  mapsBetween :: Map Int (Set p) -> Int -> Int -> Morphism p m -> Bool
  mapsBetween m a b pedge =
    case runContract (contract pedge) (name pedge) (lut m a) of
      Left e -> error e
      Right Nothing -> False
      Right (Just so) -> satisfiesFormula (match pedge) (lut m a) && so == lut m b

  findMorphisms ::
    m :+ p ->
    Map (Int, Int) [Morphism p m]
  findMorphisms apropos =
    let nodemap = snd $ numberNodes apropos
        nodes = Map.keys nodemap
     in Map.fromList
          [ ((a, b), options)
          | a <- nodes
          , b <- nodes
          , let options = filter (mapsBetween nodemap a b) generators
          , not (null options)
          ]
  numberNodes ::
    m :+ p ->
    (Map (Set p) Int, Map Int (Set p))
  numberNodes _ =
    let scenarios = enumerateScenariosWhere (logic :: Formula p)
        scennums = Map.fromList $ zip scenarios [0 ..]
        numsscen = Map.fromList $ zip [0 ..] scenarios
     in (scennums, numsscen)

pairPath :: [Int] -> [(Int, Int)]
pairPath [] = []
pairPath [_] = []
pairPath (a : b : r) = (a, b) : pairPath (b : r)

isStronglyConnected :: Graph -> Bool
isStronglyConnected g = 1 == length (scc g)

lut :: Show a => Show b => Ord a => Map a b -> a -> b
lut m i = case Map.lookup i m of
  Nothing -> error $ "Not found: " <> show i <> " in " <> show m <> "\nthis should never happen..."
  Just so -> so

ourStyle :: Style
ourStyle = style {lineLength = 80}

genRandomPath :: [(Int, Int)] -> Map Int (Map Int Int) -> Int -> Int -> Gen [Int]
genRandomPath edges m from to
  | from == to = pure []
  | otherwise = go [] from
  where
    go breadcrumbs f =
      let shopasto = lut m f
          shopa = lut shopasto to
          awayfrom = snd <$> filter ((== f) . fst) edges
          diston = (\af -> (af, lut (lut m af) to)) <$> awayfrom
          options = fst <$> filter ((<= shopa) . snd) diston
          options' = filter (`notElem` breadcrumbs) options
          options'' = case options' of
            [] -> options
            _ -> options'
       in case shopa of
            0 -> pure []
            1 -> pure [f, to]
            _ -> do
              p <- element options''
              (f :) <$> go (p : breadcrumbs) p

-- TODO is this a performance bottleneck?
distanceMap :: [(Int, Int)] -> Map Int (Map Int Int)
distanceMap edges =
  let initial = foldr ($) Map.empty (insertEdge <$> edges)
      nodes = Map.keys initial
      algo = distanceMapUpdate <$> nodes
   in go (foldr ($) initial algo) algo
  where
    go m algo =
      if distanceMapComplete m
        then m
        else foldr ($) m algo
    insertEdge :: (Int, Int) -> Map Int (Map Int Int) -> Map Int (Map Int Int)
    insertEdge (f, t) m =
      case Map.lookup f m of
        Nothing -> Map.insert f (Map.fromList [(f, 0), (t, 1)]) m
        Just so -> Map.insert f (Map.insert t 1 so) m
    distanceMapComplete :: Map Int (Map Int Int) -> Bool
    distanceMapComplete m =
      let nodes = Map.keys m
       in not $ any (> length nodes) $ join [snd <$> Map.toList (lut m node) | node <- nodes]
    distanceMapUpdate :: Int -> Map Int (Map Int Int) -> Map Int (Map Int Int)
    distanceMapUpdate node m =
      let nodes = Map.keys m
          know = Map.toList $ lut m node
          unknown = filter (not . (`elem` (fst <$> know))) $ Map.keys m
          news =
            join $
              [ (\(t, d) -> (t, d + dist)) <$> Map.toList (lut m known)
              | (known, dist) <- know <> zip unknown (repeat (length nodes + 1))
              ]
       in foldr updateDistance m news
      where
        updateDistance :: (Int, Int) -> Map Int (Map Int Int) -> Map Int (Map Int Int)
        updateDistance (t, d) ma =
          let curdists = lut ma node
           in case Map.lookup t curdists of
                Nothing -> Map.insert node (Map.insert t d curdists) ma
                Just d' | d < d' -> Map.insert node (Map.insert t d curdists) ma
                _ -> ma

edgeFailsContract ::
  forall m p a.
  HasLogicalModel p m =>
  Show m =>
  Morphism p m ->
  m ->
  m ->
  Set p ->
  Set p ->
  Gen a
edgeFailsContract tr m nm expected observed =
  failWithFootnote $
    renderStyle ourStyle $
      "Morphism fails its contract."
        $+$ hang "Edge:" 4 (ppDoc $ name tr)
        $+$ hang "InputModel:" 4 (ppDoc (ppDoc m))
        $+$ hang "InputProperties" 4 (ppDoc $ Set.toList (properties m :: Set p))
        $+$ hang "OutputModel:" 4 (ppDoc (ppDoc nm))
        $+$ hang "ExpectedProperties:" 4 (ppDoc (Set.toList expected))
        $+$ hang "ObservedProperties:" 4 (ppDoc (Set.toList observed))<|MERGE_RESOLUTION|>--- conflicted
+++ resolved
@@ -114,10 +114,9 @@
           isRequired =
             let inEdges = [length v | (_, v) <- Map.toList pem, pe `elem` v]
              in elem 1 inEdges
-<<<<<<< HEAD
           runRequiredTest = property $
             forAll $ do
-              if isRequired
+              if isRequired || allowRedundentMorphisms (Apropos :: p :+ m)
                 then pure ()
                 else
                   failWithFootnote $
@@ -133,24 +132,6 @@
                     then pure nm
                     else edgeFailsContract pe om nm expected observed
             void $ morphContainRetry (morphRetryLimit (Apropos :: m :+ p)) $ Morph (mGen (lut ns f)) (\_ -> pure [cont])
-=======
-          runRequiredTest = genProp $ do
-            if isRequired || allowRedundentMorphisms (Apropos :: p :+ m)
-              then pure ()
-              else
-                failWithFootnote $
-                  renderStyle ourStyle $
-                    fromString ("Morphism " <> name pe <> " is not required to make graph strongly connected.")
-                      $+$ hang "Edge:" 4 (ppDoc $ name pe)
-          runEdgeTest f t = genProp $ do
-            om <- mGen (lut ns f)
-            nm <- morphism pe om
-            let expected = lut ns t
-                observed = properties nm
-            if expected == observed
-              then pure ()
-              else edgeFailsContract pe om nm expected observed
->>>>>>> 828f622c
 
   buildGen :: Gen m -> Set p -> Morph m
   buildGen s tp = do
