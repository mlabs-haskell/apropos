--- conflicted
+++ resolved
@@ -38,14 +38,10 @@
 class (HasLogicalModel p m, Show m) => HasPermutationGenerator p m where
   generators :: [Morphism p m]
 
-<<<<<<< HEAD
-  permutationGeneratorSelfTest :: (Enumerable p) => Bool -> (Morphism p m -> Bool) -> Gen m -> [Group]
-=======
   allowRedundentMorphisms :: (p :+ m) -> Bool
   allowRedundentMorphisms = const False
 
-  permutationGeneratorSelfTest :: Bool -> (Morphism p m -> Bool) -> Gen m -> [Group]
->>>>>>> ee6c1577
+  permutationGeneratorSelfTest :: (Enumerable p) => Bool -> (Morphism p m -> Bool) -> Gen m -> [Group]
   permutationGeneratorSelfTest testForSuperfluousEdges pefilter bgen =
     let pedges = findMorphisms (Apropos :: m :+ p)
         (_, ns) = numberNodes (Apropos :: m :+ p)
