--- conflicted
+++ resolved
@@ -63,13 +63,8 @@
     , morphism = morphism a >=> morphism b
     }
 
-<<<<<<< HEAD
-wrapMorphismWithContractCheck :: forall p m. (HasLogicalModel p m, Show m, Enumerable p) => Morphism p m -> Morphism p m
-wrapMorphismWithContractCheck mo = mo {morphism = wrap}
-=======
-addPropCheck :: forall p m. (HasLogicalModel p m, Show m) => (Set p, Set p) -> Morphism p m -> Morphism p m
+addPropCheck :: forall p m. (HasLogicalModel p m, Show m, Enumerable p) => (Set p, Set p) -> Morphism p m -> Morphism p m
 addPropCheck (inps, outps) mo = mo {morphism = wrap}
->>>>>>> f73d860f
   where
     wrap :: m -> Gen m
     wrap m = do
