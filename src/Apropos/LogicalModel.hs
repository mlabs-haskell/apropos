--- conflicted
+++ resolved
@@ -30,14 +30,10 @@
       [] -> error "no solutions found for model logic"
       (sol : _) -> sol
 
-<<<<<<< HEAD
-enumerateScenariosWhere :: forall p. (LogicalModel p, Enumerable p) => Formula p -> [Set p]
-=======
 scenarioMap :: LogicalModel p => Map Int (Set p)
 scenarioMap = Map.fromList $ zip [0 ..] scenarios
 
-enumerateScenariosWhere :: forall p. LogicalModel p => Formula p -> [Set p]
->>>>>>> 03d4e246
+enumerateScenariosWhere :: forall p. (Enumerable p, LogicalModel p) => Formula p -> [Set p]
 enumerateScenariosWhere holds = enumerateSolutions $ logic :&&: holds :&&: allPresentInFormula
   where
     allPresentInFormula :: Formula p
