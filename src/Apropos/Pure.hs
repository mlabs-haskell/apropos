module Apropos.Pure (
  PureRunner (..),
  runPureTest,
  runPureTestsWhere,
  enumeratePureTest,
  enumeratePureTestsWhere,
) where

import Apropos.Gen (errorHandler, forAll, runGenModifiable, (===))
import Apropos.Gen.Enumerate
import Apropos.HasParameterisedGenerator
import Apropos.LogicalModel
import Data.Set (Set)
import Data.Set qualified as Set
import Data.String (fromString)
import Hedgehog (Group (..), Property, TestLimit, property, withTests)

data PureRunner p m = PureRunner
  { expect :: Formula p
  , script :: m -> Bool
  }

<<<<<<< HEAD
  runPureTest :: (Enumerable p) => m :+ p -> Set p -> Property
  runPureTest apropos s = property $ do
    (m :: m) <- traversalContainRetry numRetries $ parameterisedGenerator s
    satisfiesFormula (expect apropos) s === script apropos m
    where
      numRetries :: Int
      numRetries = rootRetryLimit (Apropos :: m :+ p)

  runPureTestsWhere :: (Enumerable p) => m :+ p -> String -> Formula p -> Group
  runPureTestsWhere pm name condition =
    Group (fromString name) $
      [ ( fromString $ show $ Set.toList scenario
        , runPureTest pm scenario
        )
      | scenario <- enumerateScenariosWhere condition
      ]

  enumeratePureTest :: (Enumerable p) => m :+ p -> Set p -> Property
  enumeratePureTest apropos s = withTests (1 :: TestLimit) $
    property $ do
      let (ms :: [m]) = enumerate $ traversalAsGen $ parameterisedGenerator s
          run m = satisfiesFormula (expect apropos) s === script apropos m
      sequence_ (run <$> ms)

  enumeratePureTestsWhere :: (Enumerable p) => m :+ p -> String -> Formula p -> Group
  enumeratePureTestsWhere pm name condition =
    Group (fromString name) $
      [ ( fromString $ show $ Set.toList scenario
        , enumeratePureTest pm scenario
        )
      | scenario <- enumerateScenariosWhere condition
      ]
=======
runPureTest :: forall p m. (HasParameterisedGenerator p m) => PureRunner p m -> Set p -> Property
runPureTest runner s = property $ runGenModifiable test >>= errorHandler
  where
    test = forAll $ do
      (m :: m) <- parameterisedGenerator s
      satisfiesFormula (expect runner) s === script runner m

runPureTestsWhere :: forall p m. (HasParameterisedGenerator p m) => PureRunner p m -> String -> Formula p -> Group
runPureTestsWhere runner name condition =
  Group (fromString name) $
    [ ( fromString $ show $ Set.toList scenario
      , runPureTest runner scenario
      )
    | scenario <- enumerateScenariosWhere condition
    ]

enumeratePureTest :: forall p m. (HasParameterisedGenerator p m) => PureRunner p m -> Set p -> Property
enumeratePureTest runner s = withTests (1 :: TestLimit) $ property $ runGenModifiable test >>= errorHandler
  where
    test = forAll $ do
      let (ms :: [m]) = enumerate $ parameterisedGenerator s
          run m = satisfiesFormula (expect runner) s === script runner m
      sequence_ (run <$> ms)

enumeratePureTestsWhere :: forall p m. (HasParameterisedGenerator p m) => PureRunner p m -> String -> Formula p -> Group
enumeratePureTestsWhere runner name condition =
  Group (fromString name) $
    [ ( fromString $ show $ Set.toList scenario
      , enumeratePureTest runner scenario
      )
    | scenario <- enumerateScenariosWhere condition
    ]
>>>>>>> f73d860f
<|MERGE_RESOLUTION|>--- conflicted
+++ resolved
@@ -20,40 +20,6 @@
   , script :: m -> Bool
   }
 
-<<<<<<< HEAD
-  runPureTest :: (Enumerable p) => m :+ p -> Set p -> Property
-  runPureTest apropos s = property $ do
-    (m :: m) <- traversalContainRetry numRetries $ parameterisedGenerator s
-    satisfiesFormula (expect apropos) s === script apropos m
-    where
-      numRetries :: Int
-      numRetries = rootRetryLimit (Apropos :: m :+ p)
-
-  runPureTestsWhere :: (Enumerable p) => m :+ p -> String -> Formula p -> Group
-  runPureTestsWhere pm name condition =
-    Group (fromString name) $
-      [ ( fromString $ show $ Set.toList scenario
-        , runPureTest pm scenario
-        )
-      | scenario <- enumerateScenariosWhere condition
-      ]
-
-  enumeratePureTest :: (Enumerable p) => m :+ p -> Set p -> Property
-  enumeratePureTest apropos s = withTests (1 :: TestLimit) $
-    property $ do
-      let (ms :: [m]) = enumerate $ traversalAsGen $ parameterisedGenerator s
-          run m = satisfiesFormula (expect apropos) s === script apropos m
-      sequence_ (run <$> ms)
-
-  enumeratePureTestsWhere :: (Enumerable p) => m :+ p -> String -> Formula p -> Group
-  enumeratePureTestsWhere pm name condition =
-    Group (fromString name) $
-      [ ( fromString $ show $ Set.toList scenario
-        , enumeratePureTest pm scenario
-        )
-      | scenario <- enumerateScenariosWhere condition
-      ]
-=======
 runPureTest :: forall p m. (HasParameterisedGenerator p m) => PureRunner p m -> Set p -> Property
 runPureTest runner s = property $ runGenModifiable test >>= errorHandler
   where
@@ -85,5 +51,4 @@
       , enumeratePureTest runner scenario
       )
     | scenario <- enumerateScenariosWhere condition
-    ]
->>>>>>> f73d860f
+    ]