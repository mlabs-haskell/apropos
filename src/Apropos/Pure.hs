--- conflicted
+++ resolved
@@ -3,49 +3,6 @@
   runPureTestsWhere,
 ) where
 
-<<<<<<< HEAD
-import Apropos.Gen (errorHandler, forAll, runGenModifiable, (===))
-import Apropos.Gen.Enumerate
-import Apropos.Logic (Formula (..), enumerateScenariosWhere, satisfiesFormula)
-import Data.String (fromString)
-import Hedgehog (Group (..), Property, TestLimit, property, withTests)
-import Apropos.Description (VariableRep, Description (..), variablesToDescription, DeepHasDatatypeInfo)
-
-data PureRunner p m = PureRunner
-  { expect :: Formula (VariableRep p)
-  , script :: m -> Bool
-  }
-
-runPureTest :: forall d a. (Description d a, DeepHasDatatypeInfo d) => PureRunner d a -> d -> Property
-runPureTest runner s = property $ runGenModifiable test >>= errorHandler
-  where
-    test = forAll $ do
-      (m :: m) <- descriptionGen s
-      satisfiesFormula (expect runner) s === script runner m
-
-runPureTestsWhere :: forall d a. (Show d, Description d a, DeepHasDatatypeInfo d) => PureRunner d a -> String -> Formula (VariableRep d) -> Group
-runPureTestsWhere runner name condition =
-  Group (fromString name) $
-    [ ( fromString $ show $ variablesToDescription scenario
-      , runPureTest runner (variablesToDescription scenario)
-      )
-    | scenario <- enumerateScenariosWhere condition
-    ]
-
-enumeratePureTest :: forall d a. (Description d a, DeepHasDatatypeInfo d) => PureRunner d a -> d -> Property
-enumeratePureTest runner s = withTests (1 :: TestLimit) $ property $ runGenModifiable test >>= errorHandler
-  where
-    test = forAll $ do
-      let ms = enumerate $ descriptionGen s
-          run m = satisfiesFormula (expect runner) s === script runner m
-      sequence_ (run <$> ms)
-
-enumeratePureTestsWhere :: forall d a. (Description d a, DeepHasDatatypeInfo d, Show d) => PureRunner d a -> String -> Formula (VariableRep d) -> Group
-enumeratePureTestsWhere runner name condition =
-  Group (fromString name) $
-    [ ( fromString $ show $ variablesToDescription scenario
-      , enumeratePureTest runner (variablesToDescription scenario)
-=======
 import Apropos.Description (DeepHasDatatypeInfo, Description (..), VariableRep, variablesToDescription)
 import Apropos.Gen (liftGenModifiable, runTest)
 import Apropos.Logic (Formula (..), enumerateScenariosWhere, satisfiesFormula)
@@ -86,7 +43,6 @@
   Group (fromString name) $
     [ ( fromString $ show $ variablesToDescription scenario
       , runPureTest expect script (variablesToDescription scenario)
->>>>>>> e886e45e
       )
     | scenario <- enumerateScenariosWhere condition
     ]