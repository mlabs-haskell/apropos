--- conflicted
+++ resolved
@@ -1,12 +1,6 @@
 module Apropos.Pure (HasPureRunner (..)) where
 
-<<<<<<< HEAD
-import Apropos.Gen (forAll)
-
--- import Apropos.Gen.BacktrackingTraversal
-=======
-import Apropos.Gen
->>>>>>> a9f9b1d2
+import Apropos.Gen (forAll,(===),errorHandler)
 import Apropos.Gen.Enumerate
 import Apropos.HasLogicalModel
 import Apropos.HasParameterisedGenerator
@@ -20,24 +14,12 @@
   expect :: Formula p
   script :: m -> Bool
 
-<<<<<<< HEAD
-  runPureTest :: m :+ p -> Set p -> Property
-  runPureTest apropos s = property $ do
-    -- (m :: m) <- traversalContainRetry numRetries $ parameterisedGenerator s
-    m <- forAll $ parameterisedGenerator s
-    satisfiesFormula (expect apropos) s === script apropos m
-
-  -- where
-  --  numRetries :: Int
-  --  numRetries = rootRetryLimit (Apropos :: m :+ p)
-=======
   runPureTest :: Set p -> Property
   runPureTest s = property (test >>= errorHandler)
     where
       test = forAll $ do
         (m :: m) <- parameterisedGenerator s
         satisfiesFormula (expect @p) s === script @p m
->>>>>>> a9f9b1d2
 
   runPureTestsWhere :: String -> Formula p -> Group
   runPureTestsWhere name condition =
@@ -48,15 +30,6 @@
       | scenario <- enumerateScenariosWhere condition
       ]
 
-<<<<<<< HEAD
-  enumeratePureTest :: m :+ p -> Set p -> Property
-  enumeratePureTest apropos s = withTests (1 :: TestLimit) $
-    property $ do
-      let -- (ms :: [m]) = enumerate $ traversalAsGen $ parameterisedGenerator s
-          (ms :: [m]) = enumerate $ parameterisedGenerator s
-          run m = satisfiesFormula (expect apropos) s === script apropos m
-      sequence_ (run <$> ms)
-=======
   enumeratePureTest :: Set p -> Property
   enumeratePureTest s = withTests (1 :: TestLimit) $ property $ test >>= errorHandler
     where
@@ -64,7 +37,6 @@
         let (ms :: [m]) = enumerate $ parameterisedGenerator s
             run m = satisfiesFormula (expect @p) s === script @p m
         sequence_ (run <$> ms)
->>>>>>> a9f9b1d2
 
   enumeratePureTestsWhere :: String -> Formula p -> Group
   enumeratePureTestsWhere name condition =
